const fs = require('fs');
const path = require('path');
const inquirer = require('inquirer');
const pathManager = require('./path-manager');
const {
  updateBackendConfigAfterResourceRemove,
} = require('./update-backend-config');
const { removeResourceParameters } = require('./envResourceParams');
const { readJsonFile } = require('./read-json-file');


async function forceRemoveResource(context, category, name, dir) {
  const amplifyMetaFilePath = pathManager.getAmplifyMetaFilePath();
<<<<<<< HEAD
  const amplifyMeta = JSON.parse(fs.readFileSync(amplifyMetaFilePath));
  if (!amplifyMeta[category] || Object.keys(amplifyMeta[category]).length === 0) {
    context.print.error('No resources added for this category');
    process.exit(1);
    return;
  }
  if (!context || !category || !name || !dir) {
    context.print.error('Unable to force removal of resource: missing parameters');
    process.exit(1);
    return;
  }
  context.print.info(`Removing resource ${name}...`);
  let response;
  try {
    response = await deleteResourceFiles(context, category, name, dir, true);
  } catch (e) {
    context.print.error('Unable to force removal of resource: error deleting files');
  }
  return response;
}
=======
  const amplifyMeta = readJsonFile(amplifyMetaFilePath);
>>>>>>> 00ed8194

function removeResource(context, category) {
  const amplifyMetaFilePath = pathManager.getAmplifyMetaFilePath();
  const amplifyMeta = JSON.parse(fs.readFileSync(amplifyMetaFilePath));
  if (!amplifyMeta[category] || Object.keys(amplifyMeta[category]).length === 0) {
    context.print.error('No resources added for this category');
    process.exit(1);
    return;
  }

  const resources = Object.keys(amplifyMeta[category]);

  const question = [{
    name: 'resource',
    message: 'Choose the resource you would want to remove',
    type: 'list',
    choices: resources,
  }];

  return inquirer.prompt(question)
    .then((answer) => {
      const resourceName = answer.resource;
      const resourceDir = path.normalize(path.join(
        pathManager.getBackendDirPath(),
        category,
        resourceName,
      ));
      return context.amplify.confirmPrompt.run('Are you sure you want to delete the resource? This action deletes all files related to this resource from the backend directory.')
        .then(async (confirm) => {
          if (confirm) {
            await deleteResourceFiles(context, category, resourceName, resourceDir);
          }
        });
    })
    .catch((err) => {
      context.print.info(err.stack);
      context.print.error('An error occurred when removing the resources from the local directory');
    });
}

const deleteResourceFiles = async (context, category, resourceName, resourceDir, force) => {
  const amplifyMetaFilePath = pathManager.getAmplifyMetaFilePath();
  const amplifyMeta = JSON.parse(fs.readFileSync(amplifyMetaFilePath));
  if (!force) {
    const { allResources } = await context.amplify.getResourceStatus();
    allResources.forEach((resourceItem) => {
      if (resourceItem.dependsOn) {
        resourceItem.dependsOn.forEach((dependsOnItem) => {
          if (dependsOnItem.category === category &&
              dependsOnItem.resourceName === resourceName) {
            context.print.error('Resource cannot be removed because it has a dependency on another resource');
            context.print.error(`Dependency: ${resourceItem.service}:${resourceItem.resourceName}`);
            throw new Error('Resource cannot be removed because it has a dependency on another resource');
          }
        });
      }
    });
  }
  const resourceValues = {
    service: amplifyMeta[category][resourceName].service,
    resourceName,
  };
  if (amplifyMeta[category][resourceName] !== undefined) {
    delete amplifyMeta[category][resourceName];
  }

  const jsonString = JSON.stringify(amplifyMeta, null, '\t');
  fs.writeFileSync(amplifyMetaFilePath, jsonString, 'utf8');

  // Remove resource directory from backend/
  context.filesystem.remove(resourceDir);
  removeResourceParameters(context, category, resourceName);
  updateBackendConfigAfterResourceRemove(category, resourceName);

  context.print.success('Successfully removed resource');
  return resourceValues;
};

module.exports = {
  removeResource,
  forceRemoveResource,
};<|MERGE_RESOLUTION|>--- conflicted
+++ resolved
@@ -11,30 +11,7 @@
 
 async function forceRemoveResource(context, category, name, dir) {
   const amplifyMetaFilePath = pathManager.getAmplifyMetaFilePath();
-<<<<<<< HEAD
-  const amplifyMeta = JSON.parse(fs.readFileSync(amplifyMetaFilePath));
-  if (!amplifyMeta[category] || Object.keys(amplifyMeta[category]).length === 0) {
-    context.print.error('No resources added for this category');
-    process.exit(1);
-    return;
-  }
-  if (!context || !category || !name || !dir) {
-    context.print.error('Unable to force removal of resource: missing parameters');
-    process.exit(1);
-    return;
-  }
-  context.print.info(`Removing resource ${name}...`);
-  let response;
-  try {
-    response = await deleteResourceFiles(context, category, name, dir, true);
-  } catch (e) {
-    context.print.error('Unable to force removal of resource: error deleting files');
-  }
-  return response;
-}
-=======
   const amplifyMeta = readJsonFile(amplifyMetaFilePath);
->>>>>>> 00ed8194
 
 function removeResource(context, category) {
   const amplifyMetaFilePath = pathManager.getAmplifyMetaFilePath();
