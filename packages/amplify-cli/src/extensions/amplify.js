--- conflicted
+++ resolved
@@ -45,11 +45,8 @@
     getCategoryOutputs,
     getWhen,
     inputValidation,
-<<<<<<< HEAD
     isRunningOnEC2,
-=======
     listCategories,
->>>>>>> 48066595
     pathManager,
     makeId,
     pressEnterToContinue,
