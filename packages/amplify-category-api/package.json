{
  "name": "amplify-category-api",
  "version": "2.3.1-beta.0",
  "description": "amplify-cli api plugin",
  "main": "index.js",
  "author": "Amazon Web Services",
  "license": "Apache-2.0",
  "scripts": {
    "lint": "eslint .",
    "lint-fix": "eslint . --fix"
  },
  "dependencies": {
<<<<<<< HEAD
    "amplify-category-auth": "2.3.1-beta.0",
    "amplify-category-function": "2.3.1-beta.0",
    "amplify-category-storage": "2.0.5-beta.0",
=======
    "amplify-category-auth": "2.3.0",
    "amplify-category-function": "2.3.0",
    "amplify-category-storage": "2.0.4",
    "chalk": "^2.4.2",
>>>>>>> 0d61467f
    "aws-sdk": "^2.580.0",
    "fs-extra": "^8.1.0",
    "graphql": "^0.13.2",
    "graphql-relational-schema-transformer": "2.3.1-beta.0",
    "graphql-tag-pluck": "^0.8.4",
    "graphql-transformer-core": "6.3.1-beta.0",
    "inquirer": "^6.5.1",
    "merge-graphql-schemas": "^1.7.0",
    "moment": "^2.24.0",
    "open": "^6.4.0",
    "ora": "^3.4.0",
    "uuid": "^3.3.2"
  },
  "devDependencies": {
    "eslint": "^4.19.1",
    "eslint-config-airbnb-base": "^12.1.0",
    "eslint-plugin-import": "^2.12.0"
  }
}<|MERGE_RESOLUTION|>--- conflicted
+++ resolved
@@ -10,16 +10,10 @@
     "lint-fix": "eslint . --fix"
   },
   "dependencies": {
-<<<<<<< HEAD
     "amplify-category-auth": "2.3.1-beta.0",
     "amplify-category-function": "2.3.1-beta.0",
     "amplify-category-storage": "2.0.5-beta.0",
-=======
-    "amplify-category-auth": "2.3.0",
-    "amplify-category-function": "2.3.0",
-    "amplify-category-storage": "2.0.4",
     "chalk": "^2.4.2",
->>>>>>> 0d61467f
     "aws-sdk": "^2.580.0",
     "fs-extra": "^8.1.0",
     "graphql": "^0.13.2",
