{
  "name": "graphql-auth-transformer",
<<<<<<< HEAD
  "version": "6.13.2-beta.0",
=======
  "version": "6.13.2",
>>>>>>> 97c893c3
  "description": "Implements the @auth directive for the appsync model transform.",
  "repository": {
    "type": "git",
    "url": "https://github.com/aws-amplify/amplify-cli.git",
    "directory": "packages/graphql-auth-transformer"
  },
  "author": "Amazon Web Services",
  "license": "Apache-2.0",
  "main": "lib/index.js",
  "types": "lib/index.d.ts",
  "keywords": [
    "graphql",
    "appsync",
    "aws"
  ],
  "scripts": {
    "test": "jest",
    "test-ci": "jest --ci -i",
    "build": "tsc",
    "clean": "rimraf ./lib",
    "watch": "tsc -w"
  },
  "dependencies": {
    "graphql": "^14.5.8",
<<<<<<< HEAD
    "graphql-connection-transformer": "4.13.2-beta.0",
    "graphql-mapping-template": "4.13.2-beta.0",
    "graphql-transformer-common": "4.13.2-beta.0",
    "graphql-transformer-core": "6.13.2-beta.0"
=======
    "graphql-connection-transformer": "4.13.2",
    "graphql-mapping-template": "4.13.2",
    "graphql-transformer-common": "4.13.2",
    "graphql-transformer-core": "6.13.2"
>>>>>>> 97c893c3
  },
  "devDependencies": {
    "@types/node": "^10.17.13",
    "cloudform-types": "^4.1.0",
<<<<<<< HEAD
    "graphql-dynamodb-transformer": "6.13.2-beta.0",
    "graphql-elasticsearch-transformer": "4.3.2-beta.0",
    "jest": "^23.1.0",
    "rimraf": "^3.0.0",
    "ts-jest": "^22.4.6"
=======
    "graphql-dynamodb-transformer": "6.13.2",
    "graphql-elasticsearch-transformer": "4.3.2",
    "rimraf": "^3.0.0"
>>>>>>> 97c893c3
  },
  "jest": {
    "testURL": "http://localhost",
    "transform": {
      "^.+\\.tsx?$": "ts-jest"
    },
    "testRegex": "(src/__tests__/.*.test.ts)$",
    "moduleFileExtensions": [
      "ts",
      "tsx",
      "js",
      "jsx",
      "json",
      "node"
    ],
    "collectCoverage": true
  }
}<|MERGE_RESOLUTION|>--- conflicted
+++ resolved
@@ -1,10 +1,6 @@
 {
   "name": "graphql-auth-transformer",
-<<<<<<< HEAD
   "version": "6.13.2-beta.0",
-=======
-  "version": "6.13.2",
->>>>>>> 97c893c3
   "description": "Implements the @auth directive for the appsync model transform.",
   "repository": {
     "type": "git",
@@ -29,32 +25,17 @@
   },
   "dependencies": {
     "graphql": "^14.5.8",
-<<<<<<< HEAD
     "graphql-connection-transformer": "4.13.2-beta.0",
     "graphql-mapping-template": "4.13.2-beta.0",
     "graphql-transformer-common": "4.13.2-beta.0",
     "graphql-transformer-core": "6.13.2-beta.0"
-=======
-    "graphql-connection-transformer": "4.13.2",
-    "graphql-mapping-template": "4.13.2",
-    "graphql-transformer-common": "4.13.2",
-    "graphql-transformer-core": "6.13.2"
->>>>>>> 97c893c3
   },
   "devDependencies": {
     "@types/node": "^10.17.13",
     "cloudform-types": "^4.1.0",
-<<<<<<< HEAD
     "graphql-dynamodb-transformer": "6.13.2-beta.0",
     "graphql-elasticsearch-transformer": "4.3.2-beta.0",
-    "jest": "^23.1.0",
-    "rimraf": "^3.0.0",
-    "ts-jest": "^22.4.6"
-=======
-    "graphql-dynamodb-transformer": "6.13.2",
-    "graphql-elasticsearch-transformer": "4.3.2",
     "rimraf": "^3.0.0"
->>>>>>> 97c893c3
   },
   "jest": {
     "testURL": "http://localhost",
