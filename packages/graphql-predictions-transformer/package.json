--- conflicted
+++ resolved
@@ -1,10 +1,6 @@
 {
   "name": "graphql-predictions-transformer",
-<<<<<<< HEAD
   "version": "2.1.10-beta.0",
-=======
-  "version": "2.1.10",
->>>>>>> 97c893c3
   "description": "Implements the @predictions directive.",
   "repository": {
     "type": "git",
@@ -29,15 +25,9 @@
   "dependencies": {
     "cloudform-types": "^4.1.0",
     "graphql": "^14.5.8",
-<<<<<<< HEAD
     "graphql-mapping-template": "4.13.2-beta.0",
     "graphql-transformer-common": "4.13.2-beta.0",
     "graphql-transformer-core": "6.13.2-beta.0"
-=======
-    "graphql-mapping-template": "4.13.2",
-    "graphql-transformer-common": "4.13.2",
-    "graphql-transformer-core": "6.13.2"
->>>>>>> 97c893c3
   },
   "devDependencies": {
     "bestzip": "^2.1.5"
